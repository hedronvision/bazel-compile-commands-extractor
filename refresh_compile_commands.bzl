--- conflicted
+++ resolved
@@ -70,11 +70,8 @@
         targets = None,
         exclude_headers = None,
         exclude_external_sources = False,
-<<<<<<< HEAD
+        experimental_symlink_prefix = None,
         json_output_path = "compile_commands.json",
-=======
-        experimental_symlink_prefix = None,
->>>>>>> 6cf70e4b
         **kwargs):  # For the other common attributes. Tags, compatible_with, etc. https://docs.bazel.build/versions/main/be/common-definitions.html#common-attributes.
     # Convert the various, acceptable target shorthands into the dictionary format
     # In Python, `type(x) == y` is an antipattern, but [Starlark doesn't support inheritance](https://bazel.build/rules/language), so `isinstance` doesn't exist, and this is the correct way to switch on type.
@@ -100,11 +97,7 @@
 
     # Generate the core, runnable python script from refresh.template.py
     script_name = name + ".py"
-<<<<<<< HEAD
-    _expand_template(name = script_name, labels_to_flags = targets, exclude_headers = exclude_headers, exclude_external_sources = exclude_external_sources, json_output_path = json_output_path, **kwargs)
-=======
-    _expand_template(name = script_name, labels_to_flags = targets, exclude_headers = exclude_headers, exclude_external_sources = exclude_external_sources, experimental_symlink_prefix = experimental_symlink_prefix, **kwargs)
->>>>>>> 6cf70e4b
+    _expand_template(name = script_name, labels_to_flags = targets, exclude_headers = exclude_headers, exclude_external_sources = exclude_external_sources, experimental_symlink_prefix = experimental_symlink_prefix, json_output_path = json_output_path, **kwargs)
 
     # Combine them so the wrapper calls the main script
     native.py_binary(
@@ -119,6 +112,13 @@
 def _expand_template_impl(ctx):
     """Inject targets of interest--and other settings--into refresh.template.py, and set it up to be run."""
     script = ctx.actions.declare_file(ctx.attr.name)
+
+    def _symlink_prefix_replacer(path):
+        """Replace the bazel- prefix with the experimental --symlink-prefix one if it exists."""
+        if path.startswith("bazel-") and ctx.attr.experimental_symlink_prefix:
+            return path.replace("bazel-", ctx.attr.experimental_symlink_prefix, 1)
+        return path
+
     ctx.actions.expand_template(
         output = script,
         is_executable = True,
@@ -129,7 +129,10 @@
             "        {windows_default_include_paths}": "\n".join(["        %r," % path for path in find_cpp_toolchain(ctx).built_in_include_directories]),  # find_cpp_toolchain is from https://docs.bazel.build/versions/main/integrating-with-rules-cc.html
             "{exclude_headers}": repr(ctx.attr.exclude_headers),
             "{exclude_external_sources}": repr(ctx.attr.exclude_external_sources),
-            "{json_output_path}": repr(ctx.expand_make_variables("json_output_path_expansion", ctx.attr.json_output_path, {})), # Subject to make variable substitutions
+            "{json_output_path}": repr(ctx.expand_make_variables("json_output_path_expansion", ctx.attr.json_output_path, {
+                "BINDIR": _symlink_prefix_replacer(ctx.bin_dir.path),
+                "GENDIR": _symlink_prefix_replacer(ctx.genfiles_dir.path),
+            })),  # Subject to make variable substitutions
             "{print_args_executable}": repr(ctx.executable._print_args_executable.path),
             "{experimental_symlink_prefix}": repr(ctx.attr.experimental_symlink_prefix),
         },
@@ -141,11 +144,8 @@
         "labels_to_flags": attr.string_dict(mandatory = True),  # string keys instead of label_keyed because Bazel doesn't support parsing wildcard target patterns (..., *, :all) in BUILD attributes.
         "exclude_external_sources": attr.bool(default = False),
         "exclude_headers": attr.string(values = ["all", "external", ""]),  # "" needed only for compatibility with Bazel < 3.6.0
-<<<<<<< HEAD
+        "experimental_symlink_prefix": attr.string(),
         "json_output_path": attr.string(),
-=======
-        "experimental_symlink_prefix": attr.string(),
->>>>>>> 6cf70e4b
         "_script_template": attr.label(allow_single_file = True, default = "refresh.template.py"),
         "_print_args_executable": attr.label(executable = True, cfg = "target", default = "//:print_args"),
         # For Windows INCLUDE. If this were eliminated, for example by the resolution of https://github.com/clangd/clangd/issues/123, we'd be able to just use a macro and skylib's expand_template rule: https://github.com/bazelbuild/bazel-skylib/pull/330
