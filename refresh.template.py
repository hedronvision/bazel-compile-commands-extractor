"""
As a template, this file helps implement the refresh_compile_commands rule and is not part of the user interface. See ImplementationReadme.md for top-level context -- or refresh_compile_commands.bzl for narrower context.

Interface (after template expansion):
- `bazel run` to regenerate compile_commands.json, so autocomplete (and any other clang tooling!) reflect the latest Bazel build files.
    - No arguments are needed; info from the rule baked into the template expansion.
        - Any arguments passed are interpreted as arguments needed for the builds being analyzed.
    - Requires being run under Bazel so we can access the workspace root environment variable.
- Output: a compile_commands.json in the workspace root that clang tooling (or you!) can look at to figure out how files are being compiled by Bazel
    - Crucially, this output is de-Bazeled; The result is a command that could be run from the workspace root directly, with no Bazel-specific requirements, environment variables, etc.
"""

import sys
if sys.version_info < (3,7):
    sys.exit("\n\033[31mFATAL ERROR:\033[0m Python 3.7 or later is required. Please update!")
    # 3.7 backwards compatibility required by @lummax in https://github.com/hedronvision/bazel-compile-commands-extractor/pull/27. Try to contact him before upgrading.
    # When adding things could be cleaner if we had a higher minimum version, please add a comment with MIN_PY=3.<v>.
    # Similarly, when upgrading, please search for that MIN_PY= tag.


import concurrent.futures
import functools
import itertools
import json
import locale
import os
import pathlib
import re
import shlex
import subprocess
import tempfile
import types
import typing # MIN_PY=3.9: Switch e.g. typing.List[str] -> list[str]


# OPTIMNOTE: Most of the runtime of this file--and the output file size--are working around https://github.com/clangd/clangd/issues/123. To work around we have to run clang's preprocessor on files to determine their headers and emit compile commands entries for those headers.
# There are some optimization that would improve speed. Here are the ones we've thought of in case we ever want them. But we we anticipate that this problem will be temporary; clangd improves fast.
    # The simplest would be to only search for headers once per source file.
        # Downside: We could miss headers conditionally included, e.g., by platform.
        # Implementation: skip source files we've already seen in _get_files, shortcutting a bunch of slow preprocessor runs in _get_headers and output. We'd need a threadsafe set, or one set per thread, because header finding is already multithreaded for speed (same magnitude speed win as single-threaded set).
        # Anticipated speedup: ~2x (30s to 15s.)
    # A better one would be to cache include information.
        # We could check to see if Bazel has cached .d files listing the dependencies and use those instead of preprocessing everything to regenerate them.
            # If all the files listed in the .d file have older last-modified dates than the .d file itself, this should be safe. We'd want to check that bazel isn't 0-timestamping generated files, though.
        # We could also write .d files when needed, saving work between runs.
        # Maybe there's a good way of doing the equivalent on Windows, too, maybe using /sourceDependencies


def _print_header_finding_warning_once():
    """Gives users context about "compiler errors" while header finding. Namely that we're recovering."""
    # Shared between platforms

    # Just log once; subsequent messages wouldn't add anything.
    if _print_header_finding_warning_once.has_logged: return
    _print_header_finding_warning_once.has_logged = True

    print("""\033[0;33m>>> While locating the headers you use, we encountered a compiler warning or error.
    No need to worry; your code doesn't have to compile for this tool to work.
    However, we'll still print the errors and warnings in case they're helpful for you in fixing them.
    If the errors are about missing files that Bazel should generate:
        You might want to run a build of your code with --keep_going.
        That way, everything possible is generated, browsable and indexed for autocomplete.
    But, if you have *already* built your code successfully:
        Please make sure you're supplying this tool with the same flags you use to build.
        You can either use a refresh_compile_commands rule or the special -- syntax. Please see the README.
        [Supplying flags normally won't work. That just causes this tool to be built with those flags.]
    Continuing gracefully...\033[0m""",  file=sys.stderr)
_print_header_finding_warning_once.has_logged = False


def _get_headers_gcc(compile_args: typing.List[str], source_path_for_sanity_check: typing.Optional[str] = None):
    """Gets the headers used by a particular compile command that uses gcc arguments formatting (including clang.)

    Relatively slow. Requires running the C preprocessor.
    """
    # Flags reference here: https://clang.llvm.org/docs/ClangCommandLineReference.html

    # Strip out existing dependency file generation that could interfere with ours.
    # Clang on Apple doesn't let later flags override earlier ones, unfortunately.
    # These flags are prefixed with M for "make", because that's their output format.
    # *-dependencies is the long form. And the output file is traditionally *.d
    header_cmd = (arg for arg in compile_args
        if not arg.startswith('-M') and not arg.endswith(('-dependencies', '.d')))

    # Strip output flags. Apple clang tries to do a full compile if you don't.
    header_cmd = (arg for arg in header_cmd
        if arg != '-o' and not arg.endswith('.o'))

    # Strip sanitizer ignore lists...so they don't show up in the dependency list.
    # See https://clang.llvm.org/docs/SanitizerSpecialCaseList.html and https://github.com/hedronvision/bazel-compile-commands-extractor/issues/34 for more context.
    header_cmd = (arg for arg in header_cmd
        if not arg.startswith('-fsanitize'))

    # Dump system and user headers to stdout...in makefile format, tolerating missing (generated) files
    # Relies on our having made the workspace directory simulate a complete version of the execroot with //external symlink
    header_cmd = list(header_cmd) + ['--dependencies', '--print-missing-file-dependencies']

    header_search_process = subprocess.run(
        header_cmd,
        capture_output=True,
        encoding=locale.getpreferredencoding(),
        check=False, # We explicitly ignore errors and carry on.
    )
    headers_makefile_out = header_search_process.stdout

    # Tolerate failure gracefully--during editing the code may not compile!
    if header_search_process.stderr:
        _print_header_finding_warning_once()
        print(header_search_process.stderr, file=sys.stderr, end='') # Captured with capture_output and dumped explicitly to avoid interlaced output.

    if not headers_makefile_out: # Worst case, we couldn't get the headers,
        return set()
    # But often, we can get the headers, despite the error.

    # Parse the makefile output.
    split = headers_makefile_out.replace('\\\n', '').split() # Undo shell line wrapping bc it's not consistent (depends on file name length)
    assert split[0].endswith('.o:'), "Something went wrong in makefile parsing to get headers. Zeroth entry should be the object file. Output:\n" + headers_makefile_out
    assert source_path_for_sanity_check is None or split[1].endswith(source_path_for_sanity_check), "Something went wrong in makefile parsing to get headers. First entry should be the source file. Output:\n" + headers_makefile_out
    headers = split[2:] # Remove .o and source entries (since they're not headers). Verified above
    headers = set(headers) # Make unique. GCC sometimes emits duplicate entries https://github.com/hedronvision/bazel-compile-commands-extractor/issues/7#issuecomment-975109458

    return headers


def _get_headers_msvc(compile_args: typing.List[str], source_path: str):
    """Gets the headers used by a particular compile command that uses msvc argument formatting (including clang-cl.)

    Relatively slow. Requires running the C preprocessor.
    """
    # Flags reference here: https://docs.microsoft.com/en-us/cpp/build/reference/compiler-options
    # Relies on our having made the workspace directory simulate a complete version of the execroot with //external junction

    header_cmd = list(compile_args) + [
        '/showIncludes', # Print included headers to stderr. https://docs.microsoft.com/en-us/cpp/build/reference/showincludes-list-include-files
        '/EP', # Preprocess (only, no compilation for speed), writing to stdout where we can easily ignore it instead of a file. https://docs.microsoft.com/en-us/cpp/build/reference/ep-preprocess-to-stdout-without-hash-line-directives
    ]

    # cl.exe needs the `INCLUDE` environment variable to find the system headers, since they aren't specified in the action command
    # Bazel neglects to include INCLUDE per action, so we'll do the best we can and infer them from the default (host) cc toolchain.
        # These are set in https://github.com/bazelbuild/bazel/bloc/master/tools/cpp/windows_cc_configure.bzl. Search INCLUDE.
        # Bazel should have supplied the environment variables in aquery output but doesn't https://github.com/bazelbuild/bazel/issues/12852
    # Non-Bazel Windows users would normally configure these by calling vcvars
        # For more, see https://docs.microsoft.com/en-us/cpp/build/building-on-the-command-line
    environment = dict(os.environ)
    environment['INCLUDE'] = os.pathsep.join((
        # Begin: template filled by Bazel
        {windows_default_include_paths}
        # End:   template filled by Bazel
    ))

    def _search_headers(command):
        return subprocess.run(
            command,
            stderr=subprocess.PIPE,
            stdout=subprocess.DEVNULL,
            env=environment,
            encoding=locale.getpreferredencoding(),
            check=False, # We explicitly ignore errors and carry on.
        )

    header_search_process = _search_headers(header_cmd)
    if header_search_process.returncode == 1:
        # Write header_cmd to a temporary file, so we can use it as a parameter file to cl.exe, because Windows cmd has a limitation of 8191 charactors.
        # See https://docs.microsoft.com/en-us/troubleshoot/windows-client/shell-experience/command-line-string-limitation
        # To overcome this issue, we can call command parameters from a params file and use the '@' switch to pass the file name.
        # E.g. cl.exe @params_file.txt
        # If the return code is 1, it means the command line is too long (>=8191), so we write the command to a temp file and call from it.
        temp_params = tempfile.NamedTemporaryFile('w', delete=False)
        # should skip cl.exe the 1st line
        temp_params.write('\n'.join(header_cmd[1:]))
        temp_params.close()
        header_cmd = [header_cmd[0], f'@{temp_params.name}']
        header_search_process = _search_headers(header_cmd)
        try:
            # delete the temp file we created
            os.remove(temp_params.name)
        except OSError as ex:
            print(f"Sorry, but we can't delete the temporary file we created because of {ex}")

    # Based on the locale, `cl.exe` will emit different marker strings. See also https://github.com/ninja-build/ninja/issues/613#issuecomment-885185024 and https://github.com/bazelbuild/bazel/pull/7966.
    # We can't just set environment['VSLANG'] = "1033" (English) and be done with it, because we can't assume the user has the English language pack installed.
    include_marker = (
        'Note: including file:', # English - United States
        '注意: 包含文件: ', # Chinese - People's Republic of China
        '注意: 包含檔案:', # Chinese - Taiwan
        'Poznámka: Včetně souboru:', # Czech
        'Hinweis: Einlesen der Datei:', # German - Germany
        'Remarque : inclusion du fichier : ', # French - France
        'Nota: file incluso ', # Italian - Italy
        'メモ: インクルード ファイル: ', # Japanese
        '참고: 포함 파일:', # Korean
        'Uwaga: w tym pliku: ', # Polish
        'Observação: incluindo arquivo:', # Portuguese - Brazil
        'Примечание: включение файла: ', # Russian
        'Not: eklenen dosya: ', # Turkish
        'Nota: inclusión del archivo:', # Spanish - Spain (Modern Sort)
    )

    headers = set() # Make unique. MSVC emits duplicate entries.
    error_lines = []
    for line in header_search_process.stderr.splitlines():
        # Gobble up the header inclusion information...
        if source_path.endswith('/' + line) or source_path == line: # Munching the source filename echoed the first part of the include output
            continue
        for marker in include_marker:
            if line.startswith(marker):
                headers.add(line[len(marker):].strip())
                break
        else:
            error_lines.append(line)
    if error_lines: # Output all errors at the end so they aren't interlaced due to concurrency
        _print_header_finding_warning_once()
        print('\n'.join(error_lines), file=sys.stderr)

    return headers


def _is_relative_to(sub: pathlib.PurePath, parent: pathlib.PurePath):
    """Helper to determine if one path is relative to another"""
    try:
        # MIN_PY=3.9: Eliminate helper in favor of PurePath.is_relative_to()
        sub.relative_to(parent)
        return True
    except ValueError:
        return False


def _file_is_in_main_workspace_and_not_external(file_str: str):
    file_path = pathlib.PurePath(file_str)
    if file_path.is_absolute():
        workspace_absolute = pathlib.PurePath(os.environ["BUILD_WORKSPACE_DIRECTORY"])
        if not _is_relative_to(file_path, workspace_absolute):
            return False
        file_path = file_path.relative_to(workspace_absolute)
    # You can now assume that the path is relative to the workspace.
    # [Already assuming that relative paths are relative to the main workspace.]

    # some/file.h, but not external/some/file.h
    # also allows for things like bazel-out/generated/file.h
    if _is_relative_to(file_path, pathlib.PurePath("external")):
        return False

    # ... but, ignore files in e.g. bazel-out/<configuration>/bin/external/
    if file_path.parts[0] == 'bazel-out' and file_path.parts[3] == 'external':
        return False

    return True


def _get_headers(compile_action, source_path: str):
    """Gets the headers used by a particular compile command.

    Relatively slow. Requires running the C preprocessor.
    """
    # Hacky, but hopefully this is a temporary workaround for the clangd issue mentioned in the caller (https://github.com/clangd/clangd/issues/123)
    # Runs a modified version of the compile command to piggyback on the compiler's preprocessing and header searching.

    # As an alternative approach, you might consider trying to get the headers by inspecting the Middlemen actions in the aquery output, but I don't see a way to get just the ones actually #included--or an easy way to get the system headers--without invoking the preprocessor's header search logic.
        # For more on this, see https://github.com/hedronvision/bazel-compile-commands-extractor/issues/5#issuecomment-1031148373

<<<<<<< HEAD
    # Rather than print a scary compiler error, warn gently
    if not os.path.isfile(source_path):
        if not _get_headers.has_logged_missing_file_error: # Just log once; subsequent messages wouldn't add anything.
            _get_headers.has_logged_missing_file_error = True
            print(f"""\033[0;33m>>> A source file you compile doesn't (yet) exist: {source_path}
    It's probably a generated file, and you haven't yet run a build to generate it.
    That's OK; your code doesn't even have to compile for this tool to work.
    If you can, though, you might want to run a build of your code.
        That way everything is generated, browsable and indexed for autocomplete.
    However, if you have *already* built your code, and generated the missing file...
        Please make sure you're supplying this tool with the same flags you use to build.
        You can either use a refresh_compile_commands rule or the special -- syntax. Please see the README.
        [Supplying flags normally won't work. That just causes this tool to be built with those flags.]
    Continuing gracefully...\033[0m""",  file=sys.stderr)
=======
    if {exclude_headers} == "all":
        return set()
    elif {exclude_headers} == "external" and compile_action.is_external:
        # Shortcut - an external action can't include headers in the workspace (or, non-external headers)
>>>>>>> 93dc21a4
        return set()

    if compile_action.arguments[0].endswith('cl.exe'): # cl.exe and also clang-cl.exe
        headers = _get_headers_msvc(compile_action.arguments, source_path)
    else:
        headers = _get_headers_gcc(compile_action.arguments, source_path)

    if {exclude_headers} == "external":
        headers = {header for header in headers if _file_is_in_main_workspace_and_not_external(header)}

    return headers


def _get_files(compile_action):
    """Gets the ({source files}, {header files}) clangd should be told the command applies to."""
    # Bazel puts the source file being compiled after the -c flag, so we look for the source file there.
    # This is a strong assumption about Bazel internals, so we're taking special care to check that this condition holds with asserts. That way things don't fail silently if it changes some day.
        # -c just means compile-only; don't link into a binary. You can definitely have a proper invocation to clang/gcc where the source isn't right after -c, or where -c isn't present at all.
        # However, parsing the command line this way is our best simple option. The other alternatives seem worse:
            # You can't just filter the args to those that end with source-file extensions. The problem is that sometimes header search directories have source-file extensions. Horrible, but unfortunately true.
                # Parsing the clang invocation properly to get the positional file arguments is hard and not future-proof if new flags are added. Consider a new flag -foo. Does it also capture the next argument after it?
            # You might be tempted to crawl the inputs depset in the aquery output structure, but it's a fair amount of recursive code and there are other erroneous source files there, at least when building for Android in Bazel 5.1. You could fix this by intersecting the set of source files in the inputs with those listed as arguments on the command line, but I can imagine perverse, problematic cases here. It's a lot more code to still have those caveats.
            # You might be tempted to get the source files out of the action message listed (just) in  aquery --output=text  output, but the message differs for external workspaces and tools. Plus paths with spaces are going to be hard because it's space delimited. You'd have to make even stronger assumptions than the -c.
                # Concretely, the message usually has the form "action 'Compiling foo.cpp'"" -> foo.cpp. But it also has "action 'Compiling src/tools/launcher/dummy.cc [for tool]'" -> external/bazel_tools/src/tools/launcher/dummy.cc
                # If we did ever go this route, you can join the output from aquery --output=text and --output=jsonproto by actionKey.
            # For more context on options and how this came to be, see https://github.com/hedronvision/bazel-compile-commands-extractor/pull/37
<<<<<<< HEAD
    compile_only_flag = '/c' if '/c' in compile_args else '-c' # For Windows/msvc support
    if compile_only_flag not in compile_args:
        raise ValueError(f"{compile_only_flag} not found in compile_args: {compile_args}")

    source_index = compile_args.index(compile_only_flag) + 1
    source_file = compile_args[source_index]
=======
    compile_only_flag = '/c' if '/c' in compile_action.arguments else '-c' # For Windows/msvc support
    source_index = compile_action.arguments.index(compile_only_flag) + 1
    source_file = compile_action.arguments[source_index]
>>>>>>> 93dc21a4
    SOURCE_EXTENSIONS = ('.c', '.cc', '.cpp', '.cxx', '.c++', '.C', '.m', '.mm', '.cu', '.cl', '.s', '.asm', '.S')
    assert source_file.endswith(SOURCE_EXTENSIONS), f"Source file not found after {compile_only_flag} in {compile_action.arguments}"
    assert source_index + 1 == len(compile_action.arguments) or compile_action.arguments[source_index + 1].startswith('-') or not compile_action.arguments[source_index + 1].endswith(SOURCE_EXTENSIONS), f"Multiple sources detected after {compile_only_flag}. Might work, but needs testing, and unlikely to be right given Bazel's incremental compilation. CMD: {compile_action.arguments}"

    # Warn gently about missing files
    file_exists = os.path.isfile(source_file)
    if not file_exists:
        if not _get_files.has_logged_missing_file_error: # Just log once; subsequent messages wouldn't add anything.
            _get_files.has_logged_missing_file_error = True
            print(f"""\033[0;33m>>> A source file you compile doesn't (yet) exist: {source_file}
    It's probably a generated file, and you haven't yet run a build to generate it.
    That's OK; your code doesn't even have to compile for this tool to work.
    If you can, though, you might want to run a build of your code.
        That way everything is generated, browsable and indexed for autocomplete.
    However, if you have *already* built your code, and generated the missing file...
        Please make sure you're supplying this tool with the same flags you use to build.
        You can either use a refresh_compile_commands rule or the special -- syntax. Please see the README.
        [Supplying flags normally won't work. That just causes this tool to be built with those flags.]
    Continuing gracefully...\033[0m""",  file=sys.stderr)

    # Note: We need to apply commands to headers and sources.
    # Why? clangd currently tries to infer commands for headers using files with similar paths. This often works really poorly for header-only libraries. The commands should instead have been inferred from the source files using those libraries... See https://github.com/clangd/clangd/issues/123 for more.
    # When that issue is resolved, we can stop looking for headers and just return the single source file.
    return {source_file}, _get_headers(compile_action, source_file) if file_exists else set()
_get_files.has_logged_missing_file_error = False


@functools.lru_cache(maxsize=None)
def _get_apple_SDKROOT(SDK_name: str):
    """Get path to xcode-select'd root for the given OS."""
    # We're manually building the path because something like `xcodebuild -sdk iphoneos` requires different capitalization and more parsing, and this is a hack anyway until Bazel fixes https://github.com/bazelbuild/bazel/issues/12852
    return f'{_get_apple_DEVELOPER_DIR()}/Platforms/{SDK_name}.platform/Developer/SDKs/{SDK_name}.sdk'
    # Unless xcode-select has been invoked (like for a beta) we'd expect '/Applications/Xcode.app/Contents/Developer/Platforms/iPhoneOS.platform/Developer/SDKs/iPhoneOS.sdk'
    # Traditionally stored in SDKROOT environment variable, but not provided.


def _get_apple_platform(compile_args: typing.List[str]):
    """Figure out which Apple platform a command is for.

    Is the name used by Xcode in the SDK files, not the marketing name.
    e.g. iPhoneOS, not iOS.
    """
    # A bit gross, but Bazel specifies the platform name in one of the include paths, so we mine it from there.
    for arg in compile_args:
        match = re.search('/Platforms/([a-zA-Z]+).platform/Developer/', arg)
        if match:
            return match.group(1)
    return None


@functools.lru_cache(maxsize=None)
def _get_apple_DEVELOPER_DIR():
    """Get path to xcode-select'd developer directory."""
    return subprocess.check_output(('xcode-select', '--print-path'), encoding=locale.getpreferredencoding()).rstrip()
    # Unless xcode-select has been invoked (like for a beta) we'd expect '/Applications/Xcode.app/Contents/Developer' from xcode-select -p
    # Traditionally stored in DEVELOPER_DIR environment variable, but not provided.


@functools.lru_cache(maxsize=None)
def _get_apple_active_clang():
    """Get path to xcode-select'd clang version."""
    return subprocess.check_output(('xcrun', '--find', 'clang'), encoding=locale.getpreferredencoding()).rstrip()
    # Unless xcode-select has been invoked (like for a beta) we'd expect '/Applications/Xcode.app/Contents/Developer/Toolchains/XcodeDefault.xctoolchain/usr/bin/clang' from xcrun -f clang


def _apple_platform_patch(compile_args: typing.List[str]):
    """De-Bazel the command into something clangd can parse.

    This function has fixes specific to Apple platforms, but you should call it on all platforms. It'll determine whether the fixes should be applied or not.
    """
    compile_args = list(compile_args)
    # Bazel internal environment variable fragment that distinguishes Apple platforms that need unwrapping.
        # Note that this occurs in the Xcode-installed wrapper, but not the CommandLineTools wrapper, which works fine as is.
    if any('__BAZEL_XCODE_' in arg for arg in compile_args):
        # Undo Bazel's Apple platform compiler wrapping.
        # Bazel wraps the compiler as `external/local_config_cc/wrapped_clang` and exports that wrapped compiler in the proto. However, we need a clang call that clangd can introspect. (See notes in "how clangd uses compile_commands.json" in ImplementationReadme.md for more.)
        # Removing the wrapper is also important because Bazel's Xcode (but not CommandLineTools) wrapper crashes if you don't specify particular environment variables (replaced below). We'd need the wrapper to be invokable by clangd's --query-driver if we didn't remove the wrapper.
        compile_args[0] = _get_apple_active_clang()

        # We have to manually substitute out Bazel's macros so clang can parse the command
        # Code this mirrors is in https://github.com/bazelbuild/bazel/blob/master/tools/osx/crosstool/wrapped_clang.cc
        # Not complete--we're just swapping out the essentials, because there seems to be considerable turnover in the hacks they have in the wrapper.
        compile_args = [arg.replace('DEBUG_PREFIX_MAP_PWD', "-fdebug-prefix-map="+os.getcwd()) for arg in compile_args]
        # We also have to manually figure out the values of SDKROOT and DEVELOPER_DIR, since they're missing from the environment variables Bazel provides.
        # Filed Bazel issue about the missing environment variables: https://github.com/bazelbuild/bazel/issues/12852
        compile_args = [arg.replace('__BAZEL_XCODE_DEVELOPER_DIR__', _get_apple_DEVELOPER_DIR()) for arg in compile_args]
        apple_platform = _get_apple_platform(compile_args)
        assert apple_platform, f"Apple platform not detected in CMD: {compile_args}"
        compile_args = [arg.replace('__BAZEL_XCODE_SDKROOT__', _get_apple_SDKROOT(apple_platform)) for arg in compile_args]

    return compile_args


def _all_platform_patch(compile_args: typing.List[str]):
    """Apply de-Bazeling fixes to the compile command that are shared across target platforms."""
    # clangd writes module cache files to the wrong place
    # Without this fix, you get tons of module caches dumped into the VSCode root folder.
    # Filed clangd issue at: https://github.com/clangd/clangd/issues/655
    # Seems to have disappeared when we switched to aquery from action_listeners, but we'll leave it in until the bug is patched in case we start using C++ modules
    compile_args = (arg for arg in compile_args if not arg.startswith('-fmodules-cache-path=bazel-out/'))

    # When Bazel builds with gcc it adds -fno-canonical-system-headers to the command line, which clang tooling chokes on, since it does not understand this flag.
    # We'll remove this flag, until such time as clangd & clang-tidy gracefully ignore it. Tracking issue: https://github.com/clangd/clangd/issues/1004.
    # For more context see: https://github.com/hedronvision/bazel-compile-commands-extractor/issues/21
    compile_args = (arg for arg in compile_args if not arg == '-fno-canonical-system-headers')

    # Any other general fixes would go here...

    return list(compile_args)


def _get_cpp_command_for_files(compile_action):
    """Reformat compile_action into a compile command clangd can understand.

    Undo Bazel-isms and figures out which files clangd should apply the command to.
    """
    # Patch command by platform
    compile_action.arguments = _all_platform_patch(compile_action.arguments)
    compile_action.arguments = _apple_platform_patch(compile_action.arguments)
    # Android and Linux and grailbio LLVM toolchains: Fine as is; no special patching needed.

    source_files, header_files = _get_files(compile_action)

    return source_files, header_files, compile_action.arguments


def _convert_compile_commands(aquery_output):
    """Converts from Bazel's aquery format to de-Bazeled compile_commands.json entries.

    Input: jsonproto output from aquery, pre-filtered to (Objective-)C(++) compile actions for a given build.
    Yields: Corresponding entries for a compile_commands.json, with commas after each entry, describing all ways every file is being compiled.
        Also includes one entry per header, describing one way it is compiled (to work around https://github.com/clangd/clangd/issues/123).

    Crucially, this de-Bazels the compile commands it takes as input, leaving something clangd can understand. The result is a command that could be run from the workspace root directly, with no bazel-specific environment variables, etc.
    """

    # Tag actions as external if we're going to need to know that later.
    if {exclude_external_sources} or {exclude_headers} == "external":
        targets_by_id = {target.id : target.label for target in aquery_output.targets}

        def _amend_action_as_external(action):
            """Tag action as external if it's created by an external target"""
            target = targets_by_id[action.targetId] # Should always be present. KeyError as implicit assert.
            assert not target.startswith("@//"), f"Expecting local targets to start with // in aquery output. Found @// for action {action}, target {target}"
            assert not target.startswith("//external"), f"Expecting external targets will start with @. Found //external for action {action}, target {target}"

            action.is_external = target.startswith("@")
            return action

        aquery_output.actions = (_amend_action_as_external(action) for action in aquery_output.actions)

        if {exclude_external_sources}:
            aquery_output.actions = filter(lambda action: not action.is_external, aquery_output.actions)

    # Process each action from Bazelisms -> file paths and their clang commands
    # Threads instead of processes because most of the execution time is farmed out to subprocesses. No need to sidestep the GIL. Might change after https://github.com/clangd/clangd/issues/123 resolved
    with concurrent.futures.ThreadPoolExecutor(
        max_workers=min(32, (os.cpu_count() or 1) + 4) # Backport. Default in MIN_PY=3.8. See "using very large resources implicitly on many-core machines" in https://docs.python.org/3/library/concurrent.futures.html#concurrent.futures.ThreadPoolExecutor
    ) as threadpool:
        outputs = threadpool.map(_get_cpp_command_for_files, aquery_output.actions)

    # Yield as compile_commands.json entries
    header_files_already_written = set()
    for source_files, header_files, compile_command_args in outputs:
        # Only emit one entry per header
        # This makes the output vastly smaller, since large size has been a problem for users.
        # e.g. https://github.com/insufficiently-caffeinated/caffeine/pull/577
        # Without this, we emit an entry for each header for each time it is included, which is explosively duplicative--the same reason why C++ compilation is slow and the impetus for the new C++ modules.
        # Revert when https://github.com/clangd/clangd/issues/123 is solved, which would remove the need to emit headers, because clangd would take on that work.
        # If/when https://github.com/clangd/clangd/issues/681 gets resolved, we'd probably want to find a way to filter to one entry per platform.
        header_files_not_already_written = header_files - header_files_already_written
        header_files_already_written |= header_files_not_already_written

        for file in itertools.chain(source_files, header_files_not_already_written):
            yield {
                # Docs about compile_commands.json format: https://clang.llvm.org/docs/JSONCompilationDatabase.html#format
                'file': file,
                # Using `arguments' instead of 'command' because it's now preferred by clangd and because shlex.join doesn't work for windows cmd. For more, see https://github.com/hedronvision/bazel-compile-commands-extractor/issues/8#issuecomment-1090262263
                'arguments': compile_command_args,
                # Bazel gotcha warning: If you were tempted to use `bazel info execution_root` as the build working directory for compile_commands...search ImplementationReadme.md to learn why that breaks.
                'directory': os.environ["BUILD_WORKSPACE_DIRECTORY"],
            }


def _get_commands(target: str, flags: str):
    """Yields compile_commands.json entries for a given target and flags, gracefully tolerating errors."""
    # Log clear completion messages
    print(f"\033[0;34m>>> Analyzing commands used in {target}\033[0m", file=sys.stderr)

    # First, query Bazel's C-family compile actions for that configured target
    aquery_args = [
        'bazel',
        'aquery',
        # Aquery docs if you need em: https://docs.bazel.build/versions/master/aquery.html
        # Aquery output proto reference: https://github.com/bazelbuild/bazel/blob/master/src/main/protobuf/analysis_v2.proto
        # One bummer, not described in the docs, is that aquery filters over *all* actions for a given target, rather than just those that would be run by a build to produce a given output. This mostly isn't a problem, but can sometimes surface extra, unnecessary, misconfigured actions. Chris has emailed the authors to discuss and filed an issue so anyone reading this could track it: https://github.com/bazelbuild/bazel/issues/14156.
        f"mnemonic('(Objc|Cpp)Compile',deps({target}))",
        # We switched to jsonproto instead of proto because of https://github.com/bazelbuild/bazel/issues/13404. We could change back when fixed--reverting most of the commit that added this line and tweaking the build file to depend on the target in that issue. That said, it's kinda nice to be free of the dependency, unless (OPTIMNOTE) jsonproto becomes a performance bottleneck compated to binary protos.
        '--output=jsonproto',
        # We'll disable artifact output for efficiency, since it's large and we don't use them. Small win timewise, but dramatically less json output from aquery.
        '--include_artifacts=false',
        # Shush logging. Just for readability.
        '--ui_event_filters=-info',
        '--noshow_progress',
        # Disable param file, only useful for Windows. No effect on Linux.
        # When enable this feature on Windows, the params file won't be actually created until the target is built successfully.
        # To ensure this command will generate compile commands for analysis, we need to disable this feature in aquery.
        '--features=-compiler_param_file',
    ] + shlex.split(flags) + sys.argv[1:]

    aquery_process = subprocess.run(
        aquery_args,
        capture_output=True,
        encoding=locale.getpreferredencoding(),
        check=False, # We explicitly ignore errors from `bazel aquery` and carry on.
    )


    # Filter aquery error messages to just those the user should care about.
    for line in aquery_process.stderr.splitlines():
        # Shush known warnings about missing graph targets.
        # The missing graph targets are not things we want to introspect anyway.
        # Tracking issue https://github.com/bazelbuild/bazel/issues/13007.
        if line.startswith('WARNING: Targets were missing from graph:'):
            continue

        print(line, file=sys.stderr)


    # Parse proto output from aquery
    try:
        # object_hook -> SimpleNamespace allows object.member syntax, like a proto, while avoiding the protobuf dependency
        parsed_aquery_output = json.loads(aquery_process.stdout, object_hook=lambda d: types.SimpleNamespace(**d))
        # Further mimic a proto by protecting against the case where there are no actions found.
        # Otherwise, SimpleNamespace, unlike a real proto, won't create an actions attribute, leading to an AttributeError on access.
        if not hasattr(parsed_aquery_output, 'actions'):
            parsed_aquery_output.actions = []
    except json.JSONDecodeError:
        print("aquery failed. Command:", aquery_args, file=sys.stderr)
        print(f"\033[0;33m>>> Failed extracting commands for {target}\n    Continuing gracefully...\033[0m",  file=sys.stderr)
        return

    yield from _convert_compile_commands(parsed_aquery_output)


    # Log clear completion messages
    print(f"\033[0;32m>>> Finished extracting commands for {target}\033[0m", file=sys.stderr)


def _ensure_external_workspaces_link_exists():
    """Postcondition: Either //external points into Bazel's fullest set of external workspaces in output_base, or we've exited with an error that'll help the user resolve the issue."""
    is_windows = os.name == 'nt'
    source = pathlib.Path('external')

    # Traverse into output_base via bazel-out, keeping the workspace position-independent, so it can be moved without rerunning
    dest = pathlib.Path('bazel-out/../../../external')
    if is_windows:
        # On Windows, unfortunately, bazel-out is a junction, and acessing .. of a junction brings you back out the way you came. So we have to resolve bazel-out first. Not position-independent, but I think the best we can do
        dest = (pathlib.Path('bazel-out').resolve()/'../../../external').resolve()

    # Handle problem cases where //external exists
    if os.path.lexists(source):
        # Detect symlinks or Windows junctions
        # This seemed to be the cleanest way to detect both.
        # Note that os.path.islink doesn't detect junctions.
        try:
            current_dest = os.readlink(source) # MIN_PY=3.9 source.readlink()
        except OSError:
            print("\033[0;31m>>> //external already exists, but it isn't a symlink or Windows junction. //external is reserved by Bazel and needed for this tool. Please rename or delete your existing //external and rerun. More details in the README if you want them.\033[0m", file=sys.stderr) # Don't auto delete in case the user has something important there.
            exit(1)

        # Normalize the path for matching
        # First, workaround a gross case where Windows readlink returns extended path, starting with \\?\, causing the match to fail
        if is_windows and current_dest.startswith('\\\\?\\'):
            current_dest = current_dest[4:] # MIN_PY=3.9 stripprefix
        current_dest = pathlib.Path(current_dest)

        if dest != current_dest:
            print("\033[0;33m>>> //external links to the wrong place. Automatically deleting and relinking...\033[0m", file=sys.stderr)
            source.unlink()

    # Create link if it doesn't already exist
    if not os.path.lexists(source):
        if is_windows:
            # We create a junction on Windows because symlinks need more than default permissions (ugh). Without an elevated prompt or a system in developer mode, symlinking would fail with get "OSError: [WinError 1314] A required privilege is not held by the client:"
            subprocess.run(f'mklink /J "{source}" "{dest}"', check=True, shell=True) # shell required for mklink builtin
        else:
            source.symlink_to(dest, target_is_directory=True)
        print(f"""\033[0;32m>>> Automatically added //external workspace link:
    This link makes it easy for you--and for build tooling--to see the external dependencies you bring in. It also makes your source tree have the same directory structure as the build sandbox.
    It's a win/win: It's easier for you to browse the code you use, and it eliminates whole categories of edge cases for build tooling.\033[0m""", file=sys.stderr)


def _ensure_gitignore_entries():
    """Postcondition: compile_commands.json and the external symlink are .gitignore'd, if it looks like they're using git."""
    # Silently check that we're in a git repo--and no-op if not.
    if (not os.path.isfile('.gitignore') # Still add to the .gitignore if it exists, even if git isn't installed.
        and subprocess.run('git rev-parse --git-dir', # see https://stackoverflow.com/questions/2180270/check-if-current-directory-is-a-git-repository
        shell=True, # Unifies error case where git isn't even installed by making it also a non-zero exit code w/ no exception
        stdout=subprocess.DEVNULL, stderr=subprocess.DEVNULL
        ).returncode): # non-zero indicates not in git repository
        return

    needed_entries = [ # Pattern followed by an explainer comment that we'll add to the gitignore
        ('/external', "# The external link: Differs on Windows vs macOS/Linux, so we can't check it in. The pattern needs to not have a trailing / because it's a symlink on macOS/Linux."),
        ('/bazel-*', "# Bazel output symlinks: Same reasoning as /external. You need the * because people can change the name of the directory your repository is cloned into, changing the bazel-<workspace_name> symlink."),
        ('/compile_commands.json', "# Compiled output -> don't check in"),
        ('/.cache/', "# Directory where clangd puts its indexing work"),
    ]

    # Separate operations because Python doesn't have a built in mode for read/write, don't truncate, create, allow seek to beginning of file.
    open('.gitignore', 'a').close() # Ensure .gitignore exists
    with open('.gitignore') as gitignore:
        lines = [l.rstrip() for l in gitignore]
    to_add = [entry for entry in needed_entries if entry[0] not in lines]
    if to_add: # Add a nice header
        # Ensure spacer before header
        if lines and lines[-1]:
            lines.append("")
        lines.append("### Added by Hedron's Bazel Compile Commands Extractor: https://github.com/hedronvision/bazel-compile-commands-extractor")
        for entry in to_add:
            lines.extend(entry[::-1]) # Explanatory comment, then pattern
    with open('.gitignore', 'w') as gitignore:
        # Rewriting all the lines solves the case of a missing trailing \n
        for line in lines:
            gitignore.write(line)
            gitignore.write('\n')
    if to_add:
        print(f"\033[0;32m>>> Automatically added entries to .gitignore to avoid problems.\033[0m", file=sys.stderr)


if __name__ == '__main__':
    workspace_root = pathlib.Path(os.environ['BUILD_WORKSPACE_DIRECTORY']) # Set by `bazel run`
    os.chdir(workspace_root) # Ensure the working directory is the workspace root. Assumed by future commands.

    _ensure_gitignore_entries()
    _ensure_external_workspaces_link_exists()

    target_flag_pairs = [
        # Begin: template filled by Bazel
        {target_flag_pairs}
        # End:   template filled by Bazel
    ]

    compile_command_entries = []
    for (target, flags) in target_flag_pairs:
        compile_command_entries.extend(_get_commands(target, flags))

    # Chain output into compile_commands.json
    with open('compile_commands.json', 'w') as output_file:
        json.dump(
            compile_command_entries,
            output_file,
            indent=2, # Yay, human readability!
            check_circular=False # For speed.
        )<|MERGE_RESOLUTION|>--- conflicted
+++ resolved
@@ -258,27 +258,10 @@
     # As an alternative approach, you might consider trying to get the headers by inspecting the Middlemen actions in the aquery output, but I don't see a way to get just the ones actually #included--or an easy way to get the system headers--without invoking the preprocessor's header search logic.
         # For more on this, see https://github.com/hedronvision/bazel-compile-commands-extractor/issues/5#issuecomment-1031148373
 
-<<<<<<< HEAD
-    # Rather than print a scary compiler error, warn gently
-    if not os.path.isfile(source_path):
-        if not _get_headers.has_logged_missing_file_error: # Just log once; subsequent messages wouldn't add anything.
-            _get_headers.has_logged_missing_file_error = True
-            print(f"""\033[0;33m>>> A source file you compile doesn't (yet) exist: {source_path}
-    It's probably a generated file, and you haven't yet run a build to generate it.
-    That's OK; your code doesn't even have to compile for this tool to work.
-    If you can, though, you might want to run a build of your code.
-        That way everything is generated, browsable and indexed for autocomplete.
-    However, if you have *already* built your code, and generated the missing file...
-        Please make sure you're supplying this tool with the same flags you use to build.
-        You can either use a refresh_compile_commands rule or the special -- syntax. Please see the README.
-        [Supplying flags normally won't work. That just causes this tool to be built with those flags.]
-    Continuing gracefully...\033[0m""",  file=sys.stderr)
-=======
     if {exclude_headers} == "all":
         return set()
     elif {exclude_headers} == "external" and compile_action.is_external:
         # Shortcut - an external action can't include headers in the workspace (or, non-external headers)
->>>>>>> 93dc21a4
         return set()
 
     if compile_action.arguments[0].endswith('cl.exe'): # cl.exe and also clang-cl.exe
@@ -305,18 +288,9 @@
                 # Concretely, the message usually has the form "action 'Compiling foo.cpp'"" -> foo.cpp. But it also has "action 'Compiling src/tools/launcher/dummy.cc [for tool]'" -> external/bazel_tools/src/tools/launcher/dummy.cc
                 # If we did ever go this route, you can join the output from aquery --output=text and --output=jsonproto by actionKey.
             # For more context on options and how this came to be, see https://github.com/hedronvision/bazel-compile-commands-extractor/pull/37
-<<<<<<< HEAD
-    compile_only_flag = '/c' if '/c' in compile_args else '-c' # For Windows/msvc support
-    if compile_only_flag not in compile_args:
-        raise ValueError(f"{compile_only_flag} not found in compile_args: {compile_args}")
-
-    source_index = compile_args.index(compile_only_flag) + 1
-    source_file = compile_args[source_index]
-=======
     compile_only_flag = '/c' if '/c' in compile_action.arguments else '-c' # For Windows/msvc support
     source_index = compile_action.arguments.index(compile_only_flag) + 1
     source_file = compile_action.arguments[source_index]
->>>>>>> 93dc21a4
     SOURCE_EXTENSIONS = ('.c', '.cc', '.cpp', '.cxx', '.c++', '.C', '.m', '.mm', '.cu', '.cl', '.s', '.asm', '.S')
     assert source_file.endswith(SOURCE_EXTENSIONS), f"Source file not found after {compile_only_flag} in {compile_action.arguments}"
     assert source_index + 1 == len(compile_action.arguments) or compile_action.arguments[source_index + 1].startswith('-') or not compile_action.arguments[source_index + 1].endswith(SOURCE_EXTENSIONS), f"Multiple sources detected after {compile_only_flag}. Might work, but needs testing, and unlikely to be right given Bazel's incremental compilation. CMD: {compile_action.arguments}"
