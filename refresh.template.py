--- conflicted
+++ resolved
@@ -1393,15 +1393,9 @@
 
     # Each (pattern, explanation) will be added to the `.gitignore` file if the pattern isn't present.
     needed_entries = [
-<<<<<<< HEAD
-        (f'/{pattern_prefix}external', "# Ignore the `external` link (that is added by `bazel-compile-commands-extractor`). The link differs between macOS/Linux and Windows, so it shouldn't be checked in. The pattern must not end with a trailing `/` because it's a symlink on macOS/Linux."),
-        (f'/{pattern_prefix}bazel-*', "# Ignore links to Bazel's output. The pattern needs the `*` because people can change the name of the directory into which your repository is cloned (changing the `bazel-<workspace_name>` symlink), and must not end with a trailing `/` because it's a symlink on macOS/Linux. This ignore pattern should almost certainly be checked into a .gitignore in your workspace root, too, for folks who don't use this tool."),
-        (f'/{pattern_prefix}{json_output_path}', "# Ignore generated output. Although valuable (after all, the primary purpose of `bazel-compile-commands-extractor` is to produce `compile_commands.json`!), it should not be checked in."),
-=======
         (f'/{pattern_prefix}{external_symlink_path}', "# Ignore the `external` link (that is added by `bazel-compile-commands-extractor`). The link differs between macOS/Linux and Windows, so it shouldn't be checked in. The pattern must not end with a trailing `/` because it's a symlink on macOS/Linux."),
         (f'/{pattern_prefix}{symlink_prefix}*', "# Ignore links to Bazel's output. The pattern needs the `*` because people can change the name of the directory into which your repository is cloned (changing the `bazel-<workspace_name>` symlink), and must not end with a trailing `/` because it's a symlink on macOS/Linux. This ignore pattern should almost certainly be checked into a .gitignore in your workspace root, too, for folks who don't use this tool."),
-        (f'/{pattern_prefix}compile_commands.json', "# Ignore generated output. Although valuable (after all, the primary purpose of `bazel-compile-commands-extractor` is to produce `compile_commands.json`!), it should not be checked in."),
->>>>>>> 6cf70e4b
+        (f'/{pattern_prefix}{json_output_path}', "# Ignore generated output. Although valuable (after all, the primary purpose of `bazel-compile-commands-extractor` is to produce `compile_commands.json`!), it should not be checked in."),
         ('.cache/', "# Ignore the directory in which `clangd` stores its local index."),
     ]
 
